--- conflicted
+++ resolved
@@ -21,7 +21,6 @@
     }
   }
 
-<<<<<<< HEAD
   setupFileWatcher() {
     if (!this.configPath) {
       logger.debug("[ProxmoxDirectory] No config path to watch");
@@ -88,15 +87,16 @@
       
       this.reloadTimer = null;
     }, this.DEBOUNCE_MS);
-=======
+  }
+
   /**
-   * Generate a stable UID from a username using a hash function.
-   * This ensures the same username always gets the same UID regardless of
-   * the order in which users appear in the config file.
-   * 
-   * @param {string} username - The username to generate a UID for
-   * @returns {number} A stable UID in the range 2000-65533
-   */
+  * Generate a stable UID from a username using a hash function.
+  * This ensures the same username always gets the same UID regardless of
+  * the order in which users appear in the config file.
+  * 
+  * @param {string} username - The username to generate a UID for
+  * @returns {number} A stable UID in the range 2000-65533
+  */
   generateStableUid(username) {
     // Use SHA-256 hash of the username to generate a consistent number
     const hash = crypto.createHash('sha256').update(username).digest('hex');
@@ -105,7 +105,6 @@
     // Map to range 2000-65533 (avoiding reserved UIDs < 1000 and 65534-65535)
     const uidRange = 65533 - 2000 + 1;
     return 2000 + (hashNum % uidRange);
->>>>>>> 119cac2f
   }
 
   loadConfig() {
@@ -144,10 +143,10 @@
         const [_, rest] = line.split('user:');
         const [usernameWithRealm, , , , firstName, lastName, email] = rest.split(':');
         const cleanUsername = usernameWithRealm.split('@')[0];
-        
+
         // Generate stable UID based on username hash
         const stableUid = this.generateStableUid(cleanUsername);
-        
+
         users.push({
           username: cleanUsername,
           full_name: `${firstName || ''} ${lastName || ''}`.trim() || cleanUsername,
@@ -164,12 +163,12 @@
         const [_, groupName, members] = line.split(':');
         if (groupName === 'administrators' || groupName === 'interns') {
           const memberUids = members ? members.split(',').map(u => u.split('@')[0]) : [];
-          
+
           groups.push({
             name: groupName,
             memberUids,
             gid_number: gidBase,
-            gidNumber: gidBase, 
+            gidNumber: gidBase,
             dn: `cn=${groupName},${process.env.LDAP_BASE_DN}`,
             objectClass: ["posixGroup"],
           });
@@ -222,7 +221,7 @@
       const username = memberUidMatch[1];
       logger.debug(`[findGroups] Detected memberUid match for: ${username}`);
       const matched = groups.filter(group => group.memberUids.includes(username));
-      logger.debug(`[findGroups] Returning ${matched.length} groups for memberUid:`, 
+      logger.debug(`[findGroups] Returning ${matched.length} groups for memberUid:`,
         matched.map(g => ({ name: g.name, gidNumber: g.gidNumber })));
       return matched;
     }
@@ -233,7 +232,7 @@
       const cn = cnMatch[1];
       logger.debug(`[findGroups] Detected cn match for: ${cn}`);
       const matched = groups.filter(group => group.name === cn);
-      logger.debug(`[findGroups] Returning ${matched.length} groups for cn:`, 
+      logger.debug(`[findGroups] Returning ${matched.length} groups for cn:`,
         matched.map(g => ({ name: g.name, gidNumber: g.gidNumber })));
       return matched;
     }
